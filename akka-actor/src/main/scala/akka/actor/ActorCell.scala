/**
 *  Copyright (C) 2009-2011 Typesafe Inc. <http://www.typesafe.com>
 */

package akka.actor

import akka.dispatch._
import akka.util._
import scala.annotation.tailrec
import scala.collection.immutable.Stack
import scala.collection.JavaConverters
import akka.event.{ InVMMonitoring, EventHandler }
import java.util.concurrent.{ ScheduledFuture, TimeUnit }
import java.util.{ Collection ⇒ JCollection, Collections ⇒ JCollections }
import akka.AkkaApplication

/**
 * The actor context - the view of the actor cell from the actor.
 * Exposes contextual information for the actor and the current message.
 * TODO: everything here for current compatibility - could be limited more
 */
private[akka] trait ActorContext extends ActorRefFactory {

  def self: ActorRef with ScalaActorRef

  def receiveTimeout: Option[Long]

  def receiveTimeout_=(timeout: Option[Long]): Unit

  def hotswap: Stack[PartialFunction[Any, Unit]]

  def hotswap_=(stack: Stack[PartialFunction[Any, Unit]]): Unit

  def currentMessage: Envelope

  def currentMessage_=(invocation: Envelope): Unit

  def sender: Option[ActorRef]

  def senderFuture(): Option[Promise[Any]]

  def channel: UntypedChannel

  def children: Iterable[ActorRef]

  def dispatcher: MessageDispatcher

  def handleFailure(fail: Failed): Unit

  def handleChildTerminated(child: ActorRef): Unit

  def application: AkkaApplication
}

case class ChildRestartStats(val child: ActorRef, var maxNrOfRetriesCount: Int = 0, var restartTimeWindowStartNanos: Long = 0L) {
  def requestRestartPermission(maxNrOfRetries: Option[Int], withinTimeRange: Option[Int]): Boolean = {
    val denied = if (maxNrOfRetries.isEmpty && withinTimeRange.isEmpty)
      false // Never deny an immortal
    else if (maxNrOfRetries.nonEmpty && maxNrOfRetries.get < 1)
      true //Always deny if no chance of restarting
    else if (withinTimeRange.isEmpty) {
      // restrict number of restarts
      val retries = maxNrOfRetriesCount + 1
      maxNrOfRetriesCount = retries //Increment number of retries
      retries > maxNrOfRetries.get
    } else {
      // cannot restart more than N within M timerange
      val retries = maxNrOfRetriesCount + 1

      val windowStart = restartTimeWindowStartNanos
      val now = System.nanoTime
      // we are within the time window if it isn't the first restart, or if the window hasn't closed
      val insideWindow = if (windowStart == 0) true else (now - windowStart) <= TimeUnit.MILLISECONDS.toNanos(withinTimeRange.get)

      if (windowStart == 0 || !insideWindow) //(Re-)set the start of the window
        restartTimeWindowStartNanos = now

      // reset number of restarts if window has expired, otherwise, increment it
      maxNrOfRetriesCount = if (windowStart != 0 && !insideWindow) 1 else retries // increment number of retries

      val restartCountLimit = if (maxNrOfRetries.isDefined) maxNrOfRetries.get else 1

      // the actor is dead if it dies X times within the window of restart
      insideWindow && retries > restartCountLimit
    }

    denied == false // if we weren't denied, we have a go
  }
}

sealed abstract class FaultHandlingStrategy {

  def trapExit: List[Class[_ <: Throwable]]

  def handleChildTerminated(child: ActorRef, children: Vector[ChildRestartStats]): Vector[ChildRestartStats]

  def processFailure(fail: Failed, children: Vector[ChildRestartStats]): Unit

  def handleSupervisorFailing(supervisor: ActorRef, children: Vector[ChildRestartStats]): Unit = {
    if (children.nonEmpty)
      children.foreach(_.child.suspend())
  }

  def handleSupervisorRestarted(cause: Throwable, supervisor: ActorRef, children: Vector[ChildRestartStats]): Unit = {
    if (children.nonEmpty)
      children.foreach(_.child.restart(cause))
  }

  /**
   * Returns whether it processed the failure or not
   */
  final def handleFailure(fail: Failed, children: Vector[ChildRestartStats]): Boolean = {
    if (trapExit.exists(_.isAssignableFrom(fail.cause.getClass))) {
      processFailure(fail, children)
      true
    } else false
  }
}

object AllForOneStrategy {
  def apply(trapExit: List[Class[_ <: Throwable]], maxNrOfRetries: Int, withinTimeRange: Int): AllForOneStrategy =
    new AllForOneStrategy(trapExit, if (maxNrOfRetries < 0) None else Some(maxNrOfRetries), if (withinTimeRange < 0) None else Some(withinTimeRange))
}

/**
 * Restart all actors linked to the same supervisor when one fails,
 * trapExit = which Throwables should be intercepted
 * maxNrOfRetries = the number of times an actor is allowed to be restarted
 * withinTimeRange = millisecond time window for maxNrOfRetries, negative means no window
 */
case class AllForOneStrategy(trapExit: List[Class[_ <: Throwable]],
                             maxNrOfRetries: Option[Int] = None,
                             withinTimeRange: Option[Int] = None) extends FaultHandlingStrategy {
  def this(trapExit: List[Class[_ <: Throwable]], maxNrOfRetries: Int, withinTimeRange: Int) =
    this(trapExit,
      if (maxNrOfRetries < 0) None else Some(maxNrOfRetries), if (withinTimeRange < 0) None else Some(withinTimeRange))

  def this(trapExit: Array[Class[_ <: Throwable]], maxNrOfRetries: Int, withinTimeRange: Int) =
    this(trapExit.toList,
      if (maxNrOfRetries < 0) None else Some(maxNrOfRetries), if (withinTimeRange < 0) None else Some(withinTimeRange))

  def this(trapExit: java.util.List[Class[_ <: Throwable]], maxNrOfRetries: Int, withinTimeRange: Int) =
    this(trapExit.toArray.toList.asInstanceOf[List[Class[_ <: Throwable]]],
      if (maxNrOfRetries < 0) None else Some(maxNrOfRetries), if (withinTimeRange < 0) None else Some(withinTimeRange))

  def handleChildTerminated(child: ActorRef, children: Vector[ChildRestartStats]): Vector[ChildRestartStats] = {
    children collect {
      case stats if stats.child != child ⇒ stats.child.stop(); stats //2 birds with one stone: remove the child + stop the other children
    } //TODO optimization to drop all children here already?
  }

  def processFailure(fail: Failed, children: Vector[ChildRestartStats]): Unit = {
    if (children.nonEmpty) {
      if (children.forall(_.requestRestartPermission(maxNrOfRetries, withinTimeRange)))
        children.foreach(_.child.restart(fail.cause))
      else
        children.foreach(_.child.stop())
    }
  }
}

object OneForOneStrategy {
  def apply(trapExit: List[Class[_ <: Throwable]], maxNrOfRetries: Int, withinTimeRange: Int): OneForOneStrategy =
    new OneForOneStrategy(trapExit, if (maxNrOfRetries < 0) None else Some(maxNrOfRetries), if (withinTimeRange < 0) None else Some(withinTimeRange))
}

/**
 * Restart an actor when it fails
 * trapExit = which Throwables should be intercepted
 * maxNrOfRetries = the number of times an actor is allowed to be restarted
 * withinTimeRange = millisecond time window for maxNrOfRetries, negative means no window
 */
case class OneForOneStrategy(trapExit: List[Class[_ <: Throwable]],
                             maxNrOfRetries: Option[Int] = None,
                             withinTimeRange: Option[Int] = None) extends FaultHandlingStrategy {
  def this(trapExit: List[Class[_ <: Throwable]], maxNrOfRetries: Int, withinTimeRange: Int) =
    this(trapExit,
      if (maxNrOfRetries < 0) None else Some(maxNrOfRetries), if (withinTimeRange < 0) None else Some(withinTimeRange))

  def this(trapExit: Array[Class[_ <: Throwable]], maxNrOfRetries: Int, withinTimeRange: Int) =
    this(trapExit.toList,
      if (maxNrOfRetries < 0) None else Some(maxNrOfRetries), if (withinTimeRange < 0) None else Some(withinTimeRange))

  def this(trapExit: java.util.List[Class[_ <: Throwable]], maxNrOfRetries: Int, withinTimeRange: Int) =
    this(trapExit.toArray.toList.asInstanceOf[List[Class[_ <: Throwable]]],
      if (maxNrOfRetries < 0) None else Some(maxNrOfRetries), if (withinTimeRange < 0) None else Some(withinTimeRange))

  def handleChildTerminated(child: ActorRef, children: Vector[ChildRestartStats]): Vector[ChildRestartStats] =
    children.filterNot(_.child == child)

  def processFailure(fail: Failed, children: Vector[ChildRestartStats]): Unit = {
    children.find(_.child == fail.actor) match {
      case Some(stats) ⇒
        if (stats.requestRestartPermission(maxNrOfRetries, withinTimeRange))
          fail.actor.restart(fail.cause)
        else
          fail.actor.stop() //TODO optimization to drop child here already?
      case None ⇒ EventHandler.warning(this, "Got Failure from non-child: " + fail)
    }
  }
}

private[akka] object ActorCell {
  val contextStack = new ThreadLocal[Stack[ActorContext]] {
    override def initialValue = Stack[ActorContext]()
  }
}

private[akka] class ActorCell(
  val application: AkkaApplication,
  val self: ActorRef with ScalaActorRef,
  val props: Props,
  @volatile var receiveTimeout: Option[Long],
  @volatile var hotswap: Stack[PartialFunction[Any, Unit]]) extends ActorContext {

  import ActorCell._

  def provider = application.provider

  @volatile
  var futureTimeout: Option[ScheduledFuture[AnyRef]] = None //FIXME TODO Doesn't need to be volatile either, since it will only ever be accessed when a message is processed

  @volatile
  var _children: Vector[ChildRestartStats] = Vector.empty

  @volatile //TODO FIXME Might be able to make this non-volatile since it should be guarded by a mailbox.isShutdown test (which will force volatile piggyback read)
  var currentMessage: Envelope = null

  @volatile //TODO FIXME Might be able to make this non-volatile since it should be guarded by a mailbox.isShutdown test (which will force volatile piggyback read)
  var actor: Actor = _ //FIXME We can most probably make this just a regular reference to Actor

  def ref: ActorRef with ScalaActorRef = self

  def uuid: Uuid = self.uuid

  def dispatcher: MessageDispatcher = props.dispatcher

  def isShutdown: Boolean = mailbox.isClosed

  @volatile //This must be volatile
  var mailbox: Mailbox = _

  def start(): Unit = {
    mailbox = dispatcher.createMailbox(this)

    if (props.supervisor.isDefined) {
      props.supervisor.get match {
        case l: LocalActorRef ⇒
          l.underlying.dispatcher.systemDispatch(SystemEnvelope(l.underlying, akka.dispatch.Supervise(self), NullChannel))
        case other ⇒ throw new UnsupportedOperationException("Supervision failure: " + other + " cannot be a supervisor, only LocalActorRefs can")
      }
    }

    application.registry.register(self)
    dispatcher.attach(this)
  }

  def suspend(): Unit = dispatcher.systemDispatch(SystemEnvelope(this, Suspend, NullChannel))

  def resume(): Unit = dispatcher.systemDispatch(SystemEnvelope(this, Resume, NullChannel))

  private[akka] def stop(): Unit =
    dispatcher.systemDispatch(SystemEnvelope(this, Terminate, NullChannel))

  def link(subject: ActorRef): ActorRef = {
    dispatcher.systemDispatch(SystemEnvelope(this, Link(subject), NullChannel))
    subject
  }

  def unlink(subject: ActorRef): ActorRef = {
    dispatcher.systemDispatch(SystemEnvelope(this, Unlink(subject), NullChannel))
    subject
  }

  def children: Iterable[ActorRef] = _children.map(_.child)

  //TODO FIXME remove this method
  def supervisor: Option[ActorRef] = props.supervisor

  def postMessageToMailbox(message: Any, channel: UntypedChannel): Unit = dispatcher dispatch Envelope(this, message, channel)

  def postMessageToMailboxAndCreateFutureResultWithTimeout(
    message: Any,
    timeout: Timeout,
    channel: UntypedChannel): Future[Any] = {
    val future = channel match {
      case f: ActorPromise ⇒ f
      case _               ⇒ new ActorPromise(timeout)(dispatcher)
    }
    dispatcher dispatch Envelope(this, message, future)
    future
  }

  def sender: Option[ActorRef] = currentMessage match {
    case null                                      ⇒ None
    case msg if msg.channel.isInstanceOf[ActorRef] ⇒ Some(msg.channel.asInstanceOf[ActorRef])
    case _                                         ⇒ None
  }

  def senderFuture(): Option[Promise[Any]] = currentMessage match {
    case null ⇒ None
    case msg if msg.channel.isInstanceOf[ActorPromise] ⇒ Some(msg.channel.asInstanceOf[ActorPromise])
    case _ ⇒ None
  }

  def channel: UntypedChannel = currentMessage match {
    case null ⇒ NullChannel
    case msg  ⇒ msg.channel
  }

  //This method is in charge of setting up the contextStack and create a new instance of the Actor
  protected def newActor(): Actor = {
    val stackBefore = contextStack.get
    contextStack.set(stackBefore.push(this))
    try {
      val instance = props.creator()

      if (instance eq null)
        throw new ActorInitializationException("Actor instance passed to actorOf can't be 'null'")

      instance
    } finally {
      val stackAfter = contextStack.get
      if (stackAfter.nonEmpty)
        contextStack.set(if (stackAfter.head eq null) stackAfter.pop.pop else stackAfter.pop) // pop null marker plus our context
    }
  }

  def systemInvoke(envelope: SystemEnvelope) {

    def create(): Unit = try {
      val created = newActor()
      actor = created
      created.preStart()
      checkReceiveTimeout
      if (application.AkkaConfig.DEBUG_LIFECYCLE) EventHandler.debug(created, "started")
    } catch {
      case e ⇒ try {
        EventHandler.error(e, this, "error while creating actor")
        // prevent any further messages to be processed until the actor has been restarted
        dispatcher.suspend(this)
        envelope.channel.sendException(e)
      } finally {
        if (supervisor.isDefined) supervisor.get ! Failed(self, e) else self.stop()
      }
    }

    def recreate(cause: Throwable): Unit = try {
      val failedActor = actor
      if (application.AkkaConfig.DEBUG_LIFECYCLE) EventHandler.debug(failedActor, "restarting")
      val freshActor = newActor()
      if (failedActor ne null) {
        val c = currentMessage //One read only plz
        try {
          failedActor.preRestart(cause, if (c ne null) Some(c.message) else None)
        } finally {
          clearActorContext()
          currentMessage = null
          actor = null
        }
      }
      actor = freshActor // assign it here so if preStart fails, we can null out the sef-refs next call
      freshActor.postRestart(cause)
      if (application.AkkaConfig.DEBUG_LIFECYCLE) EventHandler.debug(freshActor, "restarted")

      dispatcher.resume(this) //FIXME should this be moved down?

      props.faultHandler.handleSupervisorRestarted(cause, self, _children)
    } catch {
      case e ⇒ try {
        EventHandler.error(e, this, "error while creating actor")
        // prevent any further messages to be processed until the actor has been restarted
        dispatcher.suspend(this)
        envelope.channel.sendException(e)
      } finally {
        if (supervisor.isDefined) supervisor.get ! Failed(self, e) else self.stop()
      }
    }

    def suspend(): Unit = dispatcher suspend this

    def resume(): Unit = dispatcher resume this

    def terminate() {
      receiveTimeout = None
      cancelReceiveTimeout
      application.provider.evict(self.address)
      application.registry.unregister(self)
      dispatcher.detach(this)

      try {
        val a = actor
        if (application.AkkaConfig.DEBUG_LIFECYCLE) EventHandler.debug(a, "stopping")
        if (a ne null) a.postStop()

        //Stop supervised actors
        val links = _children
        if (links.nonEmpty) {
          _children = Vector.empty
          links.foreach(_.child.stop())
        }

      } finally {
        val cause = new ActorKilledException("Stopped") //FIXME TODO make this an object, can be reused everywhere

        if (supervisor.isDefined) supervisor.get ! ChildTerminated(self, cause)

        InVMMonitoring.signal(Terminated(self, cause))

        currentMessage = null
        clearActorContext()
      }
    }

    def supervise(child: ActorRef): Unit = {
<<<<<<< HEAD
      val links = _linkedActors
      if (!links.contains(child)) {
        _linkedActors = new ChildRestartStats(child) :: links
        if (application.AkkaConfig.DEBUG_LIFECYCLE) EventHandler.debug(actor, "now supervising " + child)
=======
      val links = _children
      if (!links.exists(_.child == child)) {
        _children = links :+ ChildRestartStats(child)
        if (Actor.debugLifecycle) EventHandler.debug(actor, "now supervising " + child)
>>>>>>> 9c888734
      } else EventHandler.warning(actor, "Already supervising " + child)
    }

    try {
      val isClosed = mailbox.isClosed //Fence plus volatile read
      if (!isClosed) {
        envelope.message match {
          case Create          ⇒ create()
          case Recreate(cause) ⇒ recreate(cause)
          case Link(subject) ⇒
            akka.event.InVMMonitoring.link(self, subject)
            if (application.AkkaConfig.DEBUG_LIFECYCLE) EventHandler.debug(actor, "now monitoring " + subject)
          case Unlink(subject) ⇒
            akka.event.InVMMonitoring.unlink(self, subject)
            if (application.AkkaConfig.DEBUG_LIFECYCLE) EventHandler.debug(actor, "stopped monitoring " + subject)
          case Suspend          ⇒ suspend()
          case Resume           ⇒ resume()
          case Terminate        ⇒ terminate()
          case Supervise(child) ⇒ supervise(child)
        }
      }
    } catch {
      case e ⇒ //Should we really catch everything here?
        EventHandler.error(e, actor, "error while processing " + envelope.message)
        //TODO FIXME How should problems here be handled?
        throw e
    } finally {
      mailbox.acknowledgeStatus() //Volatile write
    }
  }

  def invoke(messageHandle: Envelope) {
    try {
      val isClosed = mailbox.isClosed //Fence plus volatile read
      if (!isClosed) {
        currentMessage = messageHandle
        try {
          try {
            cancelReceiveTimeout() // FIXME: leave this here?

            actor(messageHandle.message)
            currentMessage = null // reset current message after successful invocation
          } catch {
            case e ⇒
              EventHandler.error(e, self, e.getMessage)

              // prevent any further messages to be processed until the actor has been restarted
              dispatcher.suspend(this)

              channel.sendException(e)

              if (supervisor.isDefined) {
                props.faultHandler.handleSupervisorFailing(self, _children)
                supervisor.get ! Failed(self, e)
              } else
                dispatcher.resume(this)

              if (e.isInstanceOf[InterruptedException]) throw e //Re-throw InterruptedExceptions as expected
          } finally {
            checkReceiveTimeout // Reschedule receive timeout
          }
        } catch {
          case e ⇒
            EventHandler.error(e, actor, e.getMessage)
            throw e
        }
      } else {
        messageHandle.channel sendException new ActorKilledException("Actor has been stopped")
        // throwing away message if actor is shut down, no use throwing an exception in receiving actor's thread, isShutdown is enforced on caller side
      }
    } finally {
      mailbox.acknowledgeStatus()
    }
  }

  def handleFailure(fail: Failed): Unit = if (!props.faultHandler.handleFailure(fail, _children)) {
    if (supervisor.isDefined) throw fail.cause else self.stop()
  }

  def handleChildTerminated(child: ActorRef): Unit = _children = props.faultHandler.handleChildTerminated(child, _children)

  def restart(cause: Throwable): Unit = dispatcher.systemDispatch(SystemEnvelope(this, Recreate(cause), NullChannel))

  def checkReceiveTimeout() {
    cancelReceiveTimeout()
    val recvtimeout = receiveTimeout
    if (recvtimeout.isDefined && dispatcher.mailboxIsEmpty(this)) {
      //Only reschedule if desired and there are currently no more messages to be processed
      futureTimeout = Some(Scheduler.scheduleOnce(self, ReceiveTimeout, recvtimeout.get, TimeUnit.MILLISECONDS))
    }
  }

  def cancelReceiveTimeout() {
    if (futureTimeout.isDefined) {
      futureTimeout.get.cancel(true)
      futureTimeout = None
    }
  }

  def clearActorContext(): Unit = setActorContext(null)

  def setActorContext(newContext: ActorContext) {
    @tailrec
    def lookupAndSetSelfFields(clazz: Class[_], actor: Actor, newContext: ActorContext): Boolean = {
      val success = try {
        val contextField = clazz.getDeclaredField("context")
        contextField.setAccessible(true)
        contextField.set(actor, newContext)
        true
      } catch {
        case e: NoSuchFieldException ⇒ false
      }

      if (success) true
      else {
        val parent = clazz.getSuperclass
        if (parent eq null)
          throw new IllegalActorStateException(toString + " is not an Actor since it have not mixed in the 'Actor' trait")
        lookupAndSetSelfFields(parent, actor, newContext)
      }
    }
    val a = actor
    if (a ne null)
      lookupAndSetSelfFields(a.getClass, a, newContext)
  }

  override def hashCode: Int = HashCode.hash(HashCode.SEED, uuid)

  override def equals(that: Any): Boolean = {
    that.isInstanceOf[ActorCell] && that.asInstanceOf[ActorCell].uuid == uuid
  }

  override def toString = "ActorCell[%s]".format(uuid)
}<|MERGE_RESOLUTION|>--- conflicted
+++ resolved
@@ -413,17 +413,10 @@
     }
 
     def supervise(child: ActorRef): Unit = {
-<<<<<<< HEAD
-      val links = _linkedActors
-      if (!links.contains(child)) {
-        _linkedActors = new ChildRestartStats(child) :: links
-        if (application.AkkaConfig.DEBUG_LIFECYCLE) EventHandler.debug(actor, "now supervising " + child)
-=======
       val links = _children
       if (!links.exists(_.child == child)) {
         _children = links :+ ChildRestartStats(child)
-        if (Actor.debugLifecycle) EventHandler.debug(actor, "now supervising " + child)
->>>>>>> 9c888734
+        if (application.AkkaConfig.DEBUG_LIFECYCLE) EventHandler.debug(actor, "now supervising " + child)
       } else EventHandler.warning(actor, "Already supervising " + child)
     }
 
